--- conflicted
+++ resolved
@@ -147,16 +147,11 @@
     })
   }
 
-<<<<<<< HEAD
-=======
   cellRenderer = ({columnIndex, rowIndex, key, parent, style}) => {
     const {hoveredColumnIndex, hoveredRowIndex} = this.state
     const {tableOptions, colors} = this.props
     const verticalTimeAxis = _.get(tableOptions, 'verticalTimeAxis', true)
     const data = verticalTimeAxis ? this.state.data : this.state.unzippedData
-    const columnCount = _.get(data, ['0', 'length'], 0)
-    const rowCount = data.length
->>>>>>> 5a40bdcb
     const timeFormat = _.get(tableOptions, 'timeFormat', TIME_FORMAT_DEFAULT)
     const columnNames = _.get(tableOptions, 'columnNames', [
       TIME_COLUMN_DEFAULT,
@@ -277,7 +272,6 @@
             columnMaxWidth={COLUMN_MAX_WIDTH}
             columnMinWidth={COLUMN_MIN_WIDTH}
             width={tableWidth}
-<<<<<<< HEAD
           >
             {({getColumnWidth, registerChild}) =>
               <MultiGrid
@@ -304,6 +298,8 @@
                 scrollToColumn={scrollToColumn}
                 verticalTimeAxis={verticalTimeAxis}
                 sortByColumnIndex={sortByColumnIndex}
+                clickToSortFieldIndex={clickToSortFieldIndex}
+                clicktoSortDirection={clicktoSortDirection}
                 cellRenderer={this.cellRenderer}
                 hoveredColumnIndex={hoveredColumnIndex}
                 hoveredRowIndex={hoveredRowIndex}
@@ -312,30 +308,6 @@
                 classNameBottomRightGrid="table-graph--scroll-window"
               />}
           </ColumnSizer>}
-=======
-            fixedColumnCount={fixedColumnCount}
-            fixedRowCount={1}
-            enableFixedColumnScroll={true}
-            enableFixedRowScroll={true}
-            timeFormat={
-              tableOptions ? tableOptions.timeFormat : TIME_FORMAT_DEFAULT
-            }
-            columnNames={
-              tableOptions ? tableOptions.columnNames : [TIME_COLUMN_DEFAULT]
-            }
-            scrollToRow={scrollToRow}
-            scrollToColumn={scrollToColumn}
-            verticalTimeAxis={verticalTimeAxis}
-            sortByColumnIndex={sortByColumnIndex}
-            clickToSortFieldIndex={clickToSortFieldIndex}
-            clicktoSortDirection={clicktoSortDirection}
-            cellRenderer={this.cellRenderer}
-            hoveredColumnIndex={hoveredColumnIndex}
-            hoveredRowIndex={hoveredRowIndex}
-            hoverTime={hoverTime}
-            colors={colors}
-          />}
->>>>>>> 5a40bdcb
       </div>
     )
   }
