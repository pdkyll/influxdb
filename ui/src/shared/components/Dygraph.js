--- conflicted
+++ resolved
@@ -7,10 +7,7 @@
 
 import Dygraphs from 'src/external/dygraph'
 import DygraphLegend from 'src/shared/components/DygraphLegend'
-<<<<<<< HEAD
 import StaticLegend from 'src/shared/components/StaticLegend'
-=======
->>>>>>> f2cc269a
 import Annotations from 'src/shared/components/Annotations'
 
 import getRange, {getStackedRange} from 'shared/parsing/getRangeForDygraph'
@@ -36,10 +33,7 @@
     this.state = {
       isSynced: false,
       isHidden: true,
-<<<<<<< HEAD
       staticLegendHeight: null,
-=======
->>>>>>> f2cc269a
     }
   }
 
@@ -303,7 +297,6 @@
   }
 
   handleAnnotationsRef = ref => (this.annotationsRef = ref)
-<<<<<<< HEAD
 
   handleReceiveStaticLegendHeight = staticLegendHeight => {
     this.setState({staticLegendHeight})
@@ -311,7 +304,8 @@
 
   render() {
     const {isHidden, staticLegendHeight} = this.state
-    const {staticLegend} = this.props
+    const {staticLegend,mode} = this.props
+    const hideLegend = mode === EDITING || mode === ADDING ? true : isHidden
 
     let dygraphStyle = {...this.props.containerStyle, zIndex: '2'}
     if (staticLegend) {
@@ -333,21 +327,6 @@
         {this.dygraph &&
           <DygraphLegend
             isHidden={isHidden}
-=======
-
-  render() {
-    const {isHidden} = this.state
-    const {mode} = this.props
-
-    const hideLegend = mode === EDITING || mode === ADDING ? true : isHidden
-
-    return (
-      <div className="dygraph-child" onMouseLeave={this.deselectCrosshair}>
-        <Annotations annotationsRef={this.handleAnnotationsRef} />
-        {this.dygraph &&
-          <DygraphLegend
-            isHidden={hideLegend}
->>>>>>> f2cc269a
             dygraph={this.dygraph}
             onHide={this.handleHideLegend}
             onShow={this.handleShowLegend}
@@ -358,11 +337,7 @@
             this.props.dygraphRef(r)
           }}
           className="dygraph-child-container"
-<<<<<<< HEAD
           style={dygraphStyle}
-=======
-          style={{...this.props.containerStyle, zIndex: '2'}}
->>>>>>> f2cc269a
         />
         {staticLegend
           ? <StaticLegend
